// Copyright Proletariat, Inc. All Rights Reserved.
#pragma once
#include "ConstraintTypes.h"
#include "prefab/PrefabManager.h"
#include "topology/GridTopology.h"
#include "topology/GraphRelations.h"
#include "topology/IPlanarTopology.h"

namespace VertexyTests
{
	using namespace Vertexy;

	class PrefabTestSolver
	{
		PrefabTestSolver()
		{
		}

	public:
		static int solveBasic(int times, int seed, bool printVerbose = true);
<<<<<<< HEAD
		static int solveJson(int times, int seed, bool printVerbose = true);
=======
		static int solveRotationReflection(int times, int seed, bool printVerbose = true);
>>>>>>> 99a774af

		static int check(ConstraintSolver* solver, shared_ptr<TTopologyVertexData<VarID>> tileData, const shared_ptr<PrefabManager>& prefabManager);
		static void print(ConstraintSolver* solver, shared_ptr<PlanarGridTopology> grid, shared_ptr<TTopologyVertexData<VarID>> tileData, const shared_ptr<PrefabManager>& prefabManager);
	};

}<|MERGE_RESOLUTION|>--- conflicted
+++ resolved
@@ -1,31 +1,28 @@
-// Copyright Proletariat, Inc. All Rights Reserved.
-#pragma once
-#include "ConstraintTypes.h"
-#include "prefab/PrefabManager.h"
-#include "topology/GridTopology.h"
-#include "topology/GraphRelations.h"
-#include "topology/IPlanarTopology.h"
-
-namespace VertexyTests
-{
-	using namespace Vertexy;
-
-	class PrefabTestSolver
-	{
-		PrefabTestSolver()
-		{
-		}
-
-	public:
-		static int solveBasic(int times, int seed, bool printVerbose = true);
-<<<<<<< HEAD
-		static int solveJson(int times, int seed, bool printVerbose = true);
-=======
-		static int solveRotationReflection(int times, int seed, bool printVerbose = true);
->>>>>>> 99a774af
-
-		static int check(ConstraintSolver* solver, shared_ptr<TTopologyVertexData<VarID>> tileData, const shared_ptr<PrefabManager>& prefabManager);
-		static void print(ConstraintSolver* solver, shared_ptr<PlanarGridTopology> grid, shared_ptr<TTopologyVertexData<VarID>> tileData, const shared_ptr<PrefabManager>& prefabManager);
-	};
-
+// Copyright Proletariat, Inc. All Rights Reserved.
+#pragma once
+#include "ConstraintTypes.h"
+#include "prefab/PrefabManager.h"
+#include "topology/GridTopology.h"
+#include "topology/GraphRelations.h"
+#include "topology/IPlanarTopology.h"
+
+namespace VertexyTests
+{
+	using namespace Vertexy;
+
+	class PrefabTestSolver
+	{
+		PrefabTestSolver()
+		{
+		}
+
+	public:
+		static int solveBasic(int times, int seed, bool printVerbose = true);
+		static int solveJson(int times, int seed, bool printVerbose = true);
+		static int solveRotationReflection(int times, int seed, bool printVerbose = true);
+
+		static int check(ConstraintSolver* solver, shared_ptr<TTopologyVertexData<VarID>> tileData, const shared_ptr<PrefabManager>& prefabManager);
+		static void print(ConstraintSolver* solver, shared_ptr<PlanarGridTopology> grid, shared_ptr<TTopologyVertexData<VarID>> tileData, const shared_ptr<PrefabManager>& prefabManager);
+	};
+
 }