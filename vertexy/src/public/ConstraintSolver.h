// Copyright Proletariat, Inc. All Rights Reserved.

#pragma once

#include <EASTL/hash_map.h>
#include <random> // no EASTL implementation available

#include "ConstraintSolverStats.h"

#include "ConstraintTypes.h"
#include "SignedClause.h"
#include "constraints/ConstraintFactoryParams.h"
#include "variable/SolverVariableDatabase.h"
#include "variable/SolverVariableDomain.h"
#include "decision/CoarseLRBHeuristic.h"
#include "decision/VSIDSHeuristic.h"
#include "restart/LubyRestartPolicy.h"
#include "restart/NoRestartPolicy.h"
#include "restart/LBDRestartPolicy.h"
#include "constraints/ConstraintOperator.h"
#include "constraints/IBacktrackingSolverConstraint.h"
#include "constraints/IConstraint.h"
#include "learning/ConflictAnalyzer.h"
#include "topology/GraphArgumentTransformer.h"
#include "topology/TopologyVertexData.h"
#include "variable/IVariablePropagator.h"

#include <EASTL/deque.h>
#include <EASTL/bonus/lru_cache.h>

#include "topology/GraphRelations.h"

namespace Vertexy
{
class IRestartPolicy;

class ProgramInstance;
class RuleDatabase;

enum class EConstraintSolverResult : uint8_t
{
	// We have not yet started solving anything.
	Uninitialized,
	// We have not yet finished solving for all variables in the system.
	Unsolved,
	// We have arrived at a full solution for the system, with all variables having a value.
	Solved,
	// We have fully searched the search tree without finding a solution, i.e. no solution exists.
	Unsatisfiable
};

struct SolvedVariableRecord
{
	wstring name;
	int value {};
};

/** For hashing learned constraints */
struct ConstraintHashFuncs
{
	/**
	 * @return True if the keys match.
	 */
	bool operator()(const ClauseConstraint* consA, const ClauseConstraint* consB) const
	{
		if (consA->getNumLiterals() != consB->getNumLiterals())
		{
			return false;
		}

		for (int i = 0; i < consA->getNumLiterals(); ++i)
		{
			auto& lit = consA->getLiteral(i);

			bool bFound = false;
			for (int j = 0; j < consB->getNumLiterals(); ++j)
			{
				if (consB->getLiteral(j) == lit)
				{
					bFound = true;
					break;
				}
			}
			if (!bFound)
			{
				return false;
			}
		}

		return true;
	}

	/** Calculates a hash index for a key. */
	uint32_t operator()(const ClauseConstraint* cons) const
	{
		eastl::hash<VarID> varHasher;
		eastl::hash<ValueSet> valHasher;

		uint32_t hash = 0;
		for (int i = 0; i < cons->getNumLiterals(); ++i)
		{
			hash += varHasher(cons->getLiteral(i).variable);
			hash += valHasher(cons->getLiteral(i).values);
		}
		return hash;
	}
};

/** Constraint solver implementation */
class ConstraintSolver : public IVariableDomainProvider
{
	friend class SolverVariableDatabase;
	friend class ConstraintFactoryParams;
	friend class ConflictAnalyzer;
	friend class UnfoundedSetAnalyzer;
	friend class SolverDecisionLog;

	using BaseHeuristicType = CoarseLRBHeuristic;
	using RestartPolicyType = LubyRestartPolicy;

	static ConstraintSolver* s_currentSolver; // for debugging

	public:
	using RandomStreamType = std::mt19937;

	// Constructor: if RandomSeed is 0, a random value will be chosen as the seed.
	ConstraintSolver(const wstring& name = TEXT("[unnamed]"), int randomSeed = 0, const shared_ptr<ISolverDecisionHeuristic>& baseHeuristic = nullptr);
<<<<<<< HEAD
	virtual ~ConstraintSolver() override;
=======
	virtual ~ConstraintSolver();
>>>>>>> 59ef6efa

	//
	// Solving API
	//

	const wstring& getName() const { return m_name; }

	void setOutputLog(const shared_ptr<SolverDecisionLog>& log)
	{
		m_outputLog = log;
	}

	const shared_ptr<SolverDecisionLog>& getOutputLog()
	{
		return m_outputLog;
	}

	const ConstraintSolverStats& getStats() const { return m_stats; }
	void dumpStats(bool verbose = false);

	// Adds a strategy to the top of the solver's strategy stack. Must be done before solving starts.
	// Strategies allow external code to drive the choice and order of what variables/values to decide on.
	// They can defer to later strategies (or the solver's heuristic), allowing the creation of multi-stage
	// solution pipelines.
	void addDecisionHeuristic(const shared_ptr<ISolverDecisionHeuristic>& strategy);

	// (Re)solve the problem. This is the same as calling StartSolving and calling Step until result != Unsolved.
	EConstraintSolverResult solve();

	// (Re)start solving the solution. This could be immediately find a solution (or absence of a solution) due to
	// initial propagation of constraints.
	// Note that all constraints/variables should be created and registered at this point.
	EConstraintSolverResult startSolving();

	// Step forward the solver once. Precondition: StartSolving should have been called already.
	EConstraintSolverResult step();

	// Returns the current decision level of the solver. Each time the solver picks a candidate value, it increments the level.
	// If a contradiction occurs, it will decrement the level, backtracking up the search tree until the conflict is resolved.
	int getCurrentDecisionLevel() const { return m_decisionLevels.size(); }

	// Whether we've finished our initial pass of constraining each variable to the set of allowable values
	// that fit all constraints. After this point, the tree walk is performed.
	bool hasFinishedInitialArcConsistency() const { return m_initialArcConsistencyEstablished; }

	// Returns the current status (last return value of Step)
	EConstraintSolverResult getCurrentStatus() const { return m_currentStatus; }

	template<typename T>
	void addProgram(tuple<unique_ptr<ProgramInstance>, T>&& instance)
	{
		return addProgram(move(get<UProgramInstance>(instance)));
	}
	void addProgram(unique_ptr<ProgramInstance>&& instance);

	// Returns whether or not the given variable is solved.
	bool isSolved(VarID varID) const;

	// Returns the solved value for a single variable. Will assert if variable is not solved.
	// Note this returns the TRANSLATED value, not the internal (offset) value
	int getSolvedValue(VarID varID) const;

	// Returns the solution. Will assert if current state isn't Solved.
	hash_map<VarID, SolvedVariableRecord> getSolution() const;

	void debugSaveSolution(const wchar_t* filename) const;
	void debugAttemptSolution(const wchar_t* filename);

	// The random seed this solver was initialized with. Running with the same seed should reproduce the
	// same solution every time.
	int getSeed() const { return m_initialSeed; }

	// The random number generator. Strategies can use this to ensure deterministic results.
	RandomStreamType& getRandom() { return m_random; }

	// Returns a random float in 0-1 range, inclusive.
	template <typename T=float>
	T randomFloat()
	{
		uint32_t range = m_random.max() - m_random.min();
		T r = T((m_random() - m_random.min()) / T(range));
		vxy_sanity(r >= 0.0);
		vxy_sanity(r <= 1.0);
		return r;
	}

	// Returns a random float in the given range, inclusive.
	template <typename T>
	T randomRangeFloat(T minVal, T maxVal)
	{
		return randomFloat<T>() * (maxVal - minVal) + minVal;
	}

	// Returns a random int in the given range, inclusive.
	int32_t randomRange(int32_t minVal, int32_t maxVal)
	{
		int outRange = maxVal - minVal;
		if (outRange == 0)
		{
			return minVal;
		}
		return int(randomFloat<float>() * outRange + minVal);
	}

	// Get the decision making heuristic
	const vector<shared_ptr<ISolverDecisionHeuristic>>& getDecisionHeuristics() { return m_heuristicStack; }

	// Maps FVarID to the decision level that was variable was chosen on, or 0.
	const vector<uint32_t>& getVariableToDecisionLevelMap() const { return m_variableToDecisionLevel; }

	// Gets the level the variable was chosen for decision, or 0 if not yet chosen.
	SolverDecisionLevel getDecisionLevelForVariable(VarID varID) const
	{
		vxy_assert(varID.isValid());
		return m_variableToDecisionLevel[varID.raw()];
	}

	// Gets the decision level where this timestamp occured.
	SolverDecisionLevel getDecisionLevelForTimestamp(SolverTimestamp time) const;

	// Whether we're in a new descent. This is true after we've restarted, until we hit a conflict.
	bool isInNewDescent() const { return m_newDescentAfterRestart; }

	//
	// Variable API
	//

	// Make a variable with a specified set of potential values. The domain of the variable is implicit based on the
	// potential values passed in.
	VarID makeVariable(const wstring& varName, const vector<int>& potentialValues);

	// Make a variable with an explicit domain, and optional set of potential values within that domain.
	// If the potential values are not specified, then the variable's potential values will initially be the entire domain.
	VarID makeVariable(const wstring& varName, const SolverVariableDomain& domain, const vector<int>& potentialValues = {});

	// Utility function to make a boolean variable
	VarID makeBoolean(const wstring& varName, const vector<int>& potentialValues = {})
	{
		return makeVariable(varName, SolverVariableDomain(0,1), potentialValues);
	}

	// returns a literal for a boolean variable that is always true
	const Literal& getTrue() const { return m_trueLiteral; }
	// returns a literal for a boolean variable that is always false
	const Literal& getFalse() const { return m_falseLiteral; }

	// Create a graph of variables for the associated topology
	// Returned reference can be upcast to shared_ptr<ITopologyInstance<FVarID>>
	shared_ptr<TTopologyVertexData<VarID>> makeVariableGraph(const wstring& dataName, const shared_ptr<ITopology>& topology, const SolverVariableDomain& variableDomain, const wstring& namePrefix)
	{
		auto output = make_shared<TTopologyVertexData<VarID>>(topology, VarID::INVALID, dataName);
		fillVariableGraph(output, variableDomain, namePrefix);
		return output;
	}

	// Fill in an already-instantiated graph with variables
	void fillVariableGraph(const shared_ptr<TTopologyVertexData<VarID>>& data, const SolverVariableDomain& variableDomain, const wstring& namePrefix)
	{
		shared_ptr<ITopology> graph = data->getSource();
		for (int i = 0; i < graph->getNumVertices(); ++i)
		{
			wstring varName = namePrefix + graph->vertexIndexToString(i);
			VarID varID = makeVariable(varName, variableDomain);
			data->set(i, varID);

			m_variableToGraphs[varID.raw()].push_back(m_graphs.size());
		}

		if (!contains(m_graphs.begin(), m_graphs.end(), data->getSource()))
		{
			m_graphs.push_back(data->getSource());
		}
	}

	// Initialize a variable's potential values. Can only be called before solving.
	void setInitialValues(VarID varID, const vector<int>& potentialValues);

	// Get the database used to store current variable state and the assignment trail
	SolverVariableDatabase* getVariableDB() { return &m_variableDB; }
	const SolverVariableDatabase* getVariableDB() const { return &m_variableDB; }

	// Get the TRANSLATED (not internal) potential values of a given variable.
	vector<int> getPotentialValues(VarID varID) const;

	// Get the name for a given variable
	const wstring& getVariableName(VarID varID) const;

	// Get the external (TRANSLATED) domain for the variable
	virtual const SolverVariableDomain& getDomain(VarID varID) const override
	{
		vxy_assert(varID.isValid());
		return m_variableDomains[varID.raw()];
	}

	// Add a watcher for when a variable changes. The Sink will be called whenever the variable changes (determined by WatchType).
	// Note that watchers are NOT triggered during backtracking: only when a decision is made or propagated.
	WatcherHandle addVariableWatch(VarID varID, EVariableWatchType watchType, IVariableWatchSink* sink);
	// Add a watcher for when a variable becomes no longer any of the input values.
	// Note this is can be less efficient than AddVariableWatch, but is useful if you only want to watch a small
	// subset of values.
	WatcherHandle addVariableValueWatch(VarID varID, const ValueSet& watchValues, IVariableWatchSink* sink);
	/** Disable a given watch, marking it to be reenabled if we backtrack to this point. */
	void disableWatcherUntilBacktrack(WatcherHandle handle, VarID variable, IVariableWatchSink* sink);
	// Remove a watch, given the handle of the watcher
	void removeVariableWatch(VarID varID, WatcherHandle handle, IVariableWatchSink* sink);

	//
	// Constraint API
	//

	// Helper functions for creating constraints
	class ClauseConstraint* clause(const vector<SignedClause>& clauses);
	class ClauseConstraint* nogood(const vector<SignedClause>& clauses);
	class IffConstraint* iff(const SignedClause& head, const vector<SignedClause>& body);
	class AllDifferentConstraint* allDifferent(const vector<VarID>& variables, bool useWeakPropagation = false);
	class TableConstraint* table(const shared_ptr<struct TableConstraintData>& data, const vector<VarID>& variables);
	class OffsetConstraint* offset(VarID sum, VarID term, int delta);
	class InequalityConstraint* inequality(VarID leftHandSide, EConstraintOperator op, VarID rightHandSide);
	class CardinalityConstraint* cardinality(const vector<VarID>& variables, const hash_map<int, tuple<int, int>>& cardinalitiesForValues);
	class SumConstraint* sum(const VarID sum, const vector<VarID>& vars);
	class DisjunctionConstraint* disjunction(IConstraint* consA, IConstraint* consB);

	//
	// Create a constraint across an entire graph. All vertices in the graph will share the same constraints.
	//
	// To refer to vertices at relative locations within the graph, use FTopologyLink instead of FVarID, or FSignedGraphClause instead of FSignedClause.
	// You can also refer to a variable outside the graph, by passing FVarID/FSignedClause as normal.
	//
	// Example 1: Making an inequality where all vertices in graph should be greater than the vertex "below" them:
	//		Solver.MakeGraphConstraint<FInequalityConstraint>(MyGraph,
	//			FTopologyLink::Self,
	//			EConstraintOperator::GreaterThan,
	//			FTopologyLink(FGridTopology::Directions::Down, 1)
	//		);
	//
	// Example 2: Making an inequality where all vertices in the graph should be greater than another variable's value:
	//		FVarID OtherVar = Solver.MakeVariable(TEXT("OtherVar"), Domain);
	//		Solver.MakeGraphConstraint<FInequalityConstraint>(MyGraph,
	//			FTopologyLink::Self,
	//			EConstraintOperator::GreaterThan,
	//			OtherVar
	//		);
	//
	template <typename ConstraintType, typename... ArgsType>
	GraphConstraintID makeGraphConstraint(const shared_ptr<ITopology>& graph, ArgsType&&... args)
	{
		return makeGraphConstraintWithFilter<ConstraintType>(graph, nullptr, args...);
	}

	template <typename ConstraintType, typename Topo, typename... ArgsType>
	GraphConstraintID makeGraphConstraint(const shared_ptr<Topo>& graph, ArgsType&&... args)
	{
		return makeGraphConstraint<ConstraintType>(ITopology::adapt(graph), forward<ArgsType>(args)...);
	}
	
	template<typename ConstraintType, typename... ArgsType>
	GraphConstraintID makeGraphConstraintWithFilter(const shared_ptr<ITopology>& graph, const IGraphRelationPtr<bool>& filter, ArgsType&&... args)
	{
		bool anyMade = false;

		auto graphConstraintData = make_shared<TTopologyVertexData<IConstraint*>>(graph, nullptr);

		for (int vertex = 0; vertex < graph->getNumVertices(); ++vertex)
		{
			if (filter != nullptr)
			{
				bool isValid;
				if (!filter->getRelation(vertex, isValid) || !isValid)
				{
					continue;
				}
			}
			
			IConstraint* cons = maybeInstanceGraphConstraint<ConstraintType>(graph, filter, vertex, forward<ArgsType>(args)...);
			if (cons != nullptr)
			{
				anyMade = true;
				graphConstraintData->set(vertex, cons);
			}
		}

		if (!anyMade)
		{
			return GraphConstraintID::INVALID;
		}

		m_graphConstraints.push_back(graphConstraintData);
		return GraphConstraintID(m_graphConstraints.size());
	}
<<<<<<< HEAD

=======
	
>>>>>>> 59ef6efa
	// Generic method for constructing a constraint.
	// Usage: Solver.MakeConstraint<FMyConstraintType>(ConstructorParam1, ConstructorParam2, ...);
	template <typename T, typename... ArgsType>
	T* makeConstraint(ArgsType&&... args)
	{
		return static_cast<T*>(registerConstraint(T::Factory::construct(ConstraintFactoryParams(*this), forward<ArgsType>(args)...)));
	}

	// Access the database for creating ASP-style rules
	RuleDatabase& getRuleDB();

	// Return all the variables that a given constraint refers to
	const vector<VarID>& getVariablesForConstraint(const IConstraint* constraint) const
	{
		return m_constraintArcs[constraint->getID()];
	}

	// Called by constraints to mark themselves for propagation in the constraint propagation queue.
	// This allows constraints to defer their propagation until after all variable propagation has finished,
	// which can be more efficient if the constraint involves a large number of variables.
	void queueConstraintPropagation(const IConstraint* constraint);

	// Used by constraint factories
	inline int getNextConstraintID() const { return m_constraints.size(); }

protected:
	struct QueuedVariablePropagation
	{
		QueuedVariablePropagation(IConstraint* inConstraint, VarID inVariable, SolverTimestamp inTimestamp)
			: constraint(inConstraint)
			, variable(inVariable)
			, timestamp(inTimestamp)
		{
		}

		IConstraint* constraint;
		VarID variable;
		SolverTimestamp timestamp;
	};

	bool finalizeRules();

	bool simplify();

	// Unify all variable domains so that they start at the same base value
	vector<VarID> unifyVariableDomains(const vector<VarID>& vars, int* outNewMinDomain = nullptr);

	// Return a variable representing V in a different (broader) domain. Creates one if it doesn't already exist.
	VarID getOrCreateOffsetVariable(VarID varID, int minDomain, int maxDomain);

	// Called whenever a potential value is removed from a variable. Triggers propagation of this to any
	// constraints that involve this variable.
	void notifyVariableModification(VarID variable, IConstraint* constraint);

	IConstraint* registerConstraint(IConstraint* constraint);

	bool propagate();
	bool propagateVariables();

	bool emptyVariableQueue();
	bool emptyConstraintQueue();

	void backtrackUntilDecision(SolverDecisionLevel decisionLevel, bool isRestart = false);

	ClauseConstraint* learn(const vector<Literal>& learnedClause, const ConstraintGraphRelationInfo* relationInfo);
	bool promoteConstraintToGraph(ClauseConstraint& constraint, int& startVertex);
	bool createLiteralsForGraphPromotion(const ClauseConstraint& promotingCons, int destVertex, ConstraintGraphRelationInfo& outRelInfo, vector<Literal>& outLits) const;

	void markConstraintActivity(ClauseConstraint& constraint, bool recomputeLBD = true);
	void purgeConstraints();

	wstring clauseConstraintToString(const ClauseConstraint& constraint) const;
	wstring literalArrayToString(const vector<Literal>& clauses) const;
	wstring literalToString(const Literal& lit) const;
	wstring valueSetToString(VarID varID, const ValueSet& vals) const;

	/** Called before we start our next solve decision */
	void startNextDecision();

	/** Ask the strategies for the next variable/value we should try next */
	bool getNextDecisionLiteral(VarID& variable, ValueSet& value);

	void findDuplicateClauses();
	void sanityCheckGraphClauses();
	void sanityCheckValid();

	// Given a timestamp, return the reason the variable was changed at that timestamp.
	// Asserts if the timestamp represents a decision point.
	vector<Literal> getExplanationForModification(SolverTimestamp modificationTime) const;
	void sanityCheckExplanation(SolverTimestamp modificationTime, const vector<Literal>& explanation) const;

	inline SolverTimestamp getTimestampForCurrentDecisionLevel() const
	{
		return m_decisionLevels.back().modificationIndex;
	}

	inline SolverTimestamp getTimestampForDecisionLevel(SolverDecisionLevel level) const
	{
		return m_decisionLevels[level - 1].modificationIndex;
	}

	inline bool isVariableInGraph(VarID varID, int graphID) const
	{
		vxy_assert(varID.isValid());
		vxy_assert(graphID >= 0);
		vxy_assert(graphID < m_graphs.size());

		const vector<uint32_t>& varGraphs = m_variableToGraphs[varID.raw()];
		return contains(varGraphs.begin(), varGraphs.end(), graphID);
	}

	// Current status - updated every time Step() is called
	EConstraintSolverResult m_currentStatus = EConstraintSolverResult::Uninitialized;
	// storage for all variables and backtracking data
	SolverVariableDatabase m_variableDB;

	// All constraints that have been learned through conflict analysis that may be purged
	vector<ClauseConstraint*> m_temporaryLearnedConstraints;
	// Learned constraints that will never be purged
	vector<ClauseConstraint*> m_permanentLearnedConstraints;
	// Hashset of constraints - used to prevent duplicates during graph promotion
	hash_set<ClauseConstraint*, ConstraintHashFuncs> m_learnedConstraintSet;
	// Queue of constraints ready to be propagated across graphs, mapped to the next vertex index to be processed.
	hash_map<ClauseConstraint*, int> m_constraintsToPromoteToGraph;

	// State for a given variable+value decision on the search stack
	struct DecisionRecord
	{
		// The timestamp prior to this decision being made
		SolverTimestamp modificationIndex;
		// The choice variable
		VarID variable;
	};

	// The decision stack.
	vector<DecisionRecord> m_decisionLevels;

	// Describes a watch that needs to be restored if/when we backtrack before a decision level
	struct DisabledWatchMarker
	{
		SolverDecisionLevel level;
		VarID var;
		WatcherHandle handle;
		IVariableWatchSink* sink;
	};

	vector<DisabledWatchMarker> m_disabledWatchMarkers;

	// bit for whether a given variable is currently in propagation queue
	ValueSet m_variableQueuedSet;

	// For a given variable + domain, the created offset variable representing Var in that domain
	hash_map<tuple<VarID, int, int>, VarID> m_offsetVariableMap;
	// Map from an offset variable to the source variable and offset from that source
	hash_map<VarID, VarID> m_offsetVariableToSource;

	// All constraints in the system
	vector<unique_ptr<IConstraint>> m_constraints;
	// Whether the constraint at given index is a child constraint (i.e. wrapped by an outer constraint)
	// Child constraints rely on their parents to initialize.
	vector<bool> m_constraintIsChild;
	// Constraints that need to be notified when we backtrack
	vector<IBacktrackingSolverConstraint*> m_backtrackingConstraints;

	// For each constraint (indexed by Constraint->ID), the list of variables involved in the constraint.
	vector<vector<VarID>> m_constraintArcs;
	// domains for variables, for translation
	vector<SolverVariableDomain> m_variableDomains;
	// For each variable, the decision level where it was chosen (or 0 if not yet chosen)
	vector<uint32_t> m_variableToDecisionLevel;
	// Graphs that have been registered with the solver
	vector<shared_ptr<ITopology>> m_graphs;
	// Constraints created by graphs
	vector<shared_ptr<TTopologyVertexData<IConstraint*>>> m_graphConstraints;
	// For each variable, indices of graphs that the variable is associated with
	vector<vector<uint32_t>> m_variableToGraphs;

	// The watcher for each variable
	vector<unique_ptr<IVariablePropagator>> m_variablePropagators;

	// Decision heuristic stack
	vector<shared_ptr<ISolverDecisionHeuristic>> m_heuristicStack;
	bool m_heuristicsInitialized = false;

	// Policy for determining when we restart
	RestartPolicyType m_restartPolicy;
	// Whether we are in a new descent after restarting. Cleared as soon as we hit a conflict.
	bool m_newDescentAfterRestart = false;

	// How often we should log decisions
	int m_decisionLogFrequency;

	// Incrementer for constraint activity
	float m_constraintConflictIncr = 1.0;
	// How many user-supplied constraints were provided
	size_t m_numUserConstraints = 0;

	// Queue of variable changes that need to be propagated to other constraints
	vector<QueuedVariablePropagation> m_variablePropagationQueue;
	// Prioritized constraint propagation queue. Maps to constraint ID.
	deque<int> m_constraintPropagationQueue;
	// Tracks whether a constraint is currently queued, by constraint ID
	ValueSet m_constraintQueuedSet;

	// Most recent watch sink that was triggered.
	// Reset to null on backtrack.
	IVariableWatchSink* m_lastTriggeredSink = nullptr;
	// Timestamp before we triggered the most recent sink
	SolverTimestamp m_lastTriggeredTs{};
	// whether all constraints have set up initial arc-consistency
	bool m_initialArcConsistencyEstablished = false;

	// Random number generator
	int m_initialSeed;
	RandomStreamType m_random;

	vector<unique_ptr<ProgramInstance>> m_programInsts;
	unique_ptr<RuleDatabase> m_ruleDB;

	ConflictAnalyzer m_analyzer;

	unique_ptr<class UnfoundedSetAnalyzer> m_unfoundedSetAnalyzer;

	mutable ConstraintSolverStats m_stats;
	shared_ptr<SolverDecisionLog> m_outputLog;
	wstring m_name;

	Literal m_trueLiteral;
	Literal m_falseLiteral;

	/////////////////////////////
	//
	// Handling automatic translation of graph arguments into concrete variables.
	// This allows AddGraphConstraint to take a e.g. shared_ptr<IGraphRelation> argument describing the relative offset
	// of a variable in a topology, and create constraints for each vertex in the topology by resolving the
	// the relation into a concrete VarID per vertex.
	//

	template <typename T, typename... ArgsType>
	T* makeConstraintForGraph(const ConstraintGraphRelationInfo& relationInfo, ArgsType&&... args)
	{
		auto cons = T::Factory::construct(ConstraintFactoryParams(*this, relationInfo), forward<ArgsType>(args)...);
		return cons != nullptr ? static_cast<T*>(registerConstraint(cons)) : nullptr;
	}

	// Record the graph relation for a variable/literal.
	template <typename T, typename R>
	void addRelation(ConstraintGraphRelationInfo& relationInfo, const TransformedGraphArgument<T, R>& arg)
	{
		vxy_assert(arg.relation == nullptr);
	}

	void addRelation(ConstraintGraphRelationInfo& relationInfo, const TransformedGraphArgument<VarID, VarID>& arg);
	void addRelation(ConstraintGraphRelationInfo& relationInfo, const TransformedGraphArgument<SignedClause, VarID>& arg);
	void addRelation(ConstraintGraphRelationInfo& relationInfo, const TransformedGraphArgument<SignedClause, SignedClause>& arg);
	void addRelation(ConstraintGraphRelationInfo& relationInfo, const TransformedGraphArgument<Literal, Literal>& arg);

	// translate an argument
	template<typename T>
	auto translateGraphConsArgument(const T& arg, ConstraintGraphRelationInfo& relationInfo, bool& success)
	{
		auto translatedArg = GraphArgumentTransformer::transformGraphArgument(relationInfo.getSourceGraphVertex(), arg);
		if (translatedArg.isValid)
		{
			addRelation(relationInfo, translatedArg);
		}
		else
		{
			success = false;
		}
		return translatedArg.value;
	}

	auto translateGraphConsArgument(const GraphConstraintID& id, ConstraintGraphRelationInfo& relationInfo, bool& success)
	{
		IConstraint* cons = nullptr;
		if (id == GraphConstraintID::INVALID)
		{
			success = false;
			return cons;
		}

		auto& graphCons = m_graphConstraints[id.raw()-1];
		cons = graphCons->get(relationInfo.getSourceGraphVertex());

		if (cons == nullptr)
		{
			success = false;
		}
		return cons;
	}

	// specialization for arrays
	template <typename T>
	auto translateGraphConsArgument(const vector<T>& argArray, ConstraintGraphRelationInfo& relationInfo, bool& success)
	{
		using ElementType = decltype(translateGraphConsArgument(argArray[0], relationInfo, success));
		vector<ElementType> translatedArray;
		translatedArray.reserve(argArray.size());
		for (auto& arg : argArray)
		{
			auto translatedArg = translateGraphConsArgument(arg, relationInfo, success);
			if (success)
			{
				translatedArray.push_back(move(translatedArg));
			}
		}

		return translatedArray;
	}

	// GraphCulledVector specialization removes elements of the array that do not resolve.
	// NOTE: If any elements of the array do not resolve, the constraint will not participate in graph-based learning!
	template<typename T>
	auto translateGraphConsArgument(const GraphCulledVector<T>& argArray, ConstraintGraphRelationInfo& relationInfo, bool& success)
	{
		using ElementType = decltype(translateGraphConsArgument(argArray.getInternal()[0].first, relationInfo, success));
		vector<ElementType> translatedArray;
		translatedArray.reserve(argArray.getInternal().size());
		for (auto& argEntry : argArray)
		{
			bool innerSuccess = true;
			auto translatedArg = translateGraphConsArgument(argEntry.first, relationInfo, innerSuccess);
			if (innerSuccess)
			{
				translatedArray.push_back(translatedArg);
			}
			else
			{
				relationInfo.invalidate();
				if (argEntry.second)
				{
					success = false;
				}
			}
		}
		return translatedArray;
	}

	// GraphCulledVector specialization removes elements of the array that do not resolve.
	// NOTE: If any elements of the array do not resolve, the constraint will not participate in graph-based learning!
	template<typename T>
	auto translateGraphConsArgument(const GraphCulledVector<T>& argArray, ConstraintGraphRelationInfo& relationInfo, bool& success)
	{
		using ElementType = decltype(translateGraphConsArgument(argArray.getInternal()[0].first, relationInfo, success));
		vector<ElementType> translatedArray;
		translatedArray.reserve(argArray.getInternal().size());
		for (auto& argEntry : argArray)
		{
			bool innerSuccess = true;
			auto translatedArg = translateGraphConsArgument(argEntry.first, relationInfo, innerSuccess);
			if (innerSuccess)
			{
				translatedArray.push_back(translatedArg);
			}
			else
			{
				relationInfo.invalidate();
				if (argEntry.second)
				{
					success = false;
				}
			}
		}
		return translatedArray;
	}

	// Concatenate arguments passed into a tuple<>, so that the constructor can be invoked via apply().
	template <typename... TranslatedParams>
	auto concatGraphConsArgs(const std::tuple<TranslatedParams...>& params, ConstraintGraphRelationInfo&, bool&) { return params; }

	template <typename TranslatedParams, typename NextArg, typename... RemArgs>
	auto concatGraphConsArgs(const TranslatedParams& params, ConstraintGraphRelationInfo& relationInfo, bool& success, const NextArg& arg, RemArgs&&... remArgs)
	{
		return concatGraphConsArgs(
			std::tuple_cat(std::move(params), std::make_tuple(std::move(translateGraphConsArgument(arg, relationInfo, success)))),
			relationInfo, success, std::forward<RemArgs>(remArgs)...
		);
	}

	template <typename T, typename... ArgsType>
	IConstraint* maybeInstanceGraphConstraint(const shared_ptr<ITopology>& graph, const IGraphRelationPtr<bool>& filter, uint32_t vertexIndex, ArgsType&&... args)
	{
		ConstraintGraphRelationInfo graphRelationInfo(graph, vertexIndex, filter);

		IConstraint* out = nullptr;

		bool success = true;
		auto translatedArgsTuple = concatGraphConsArgs(std::tuple<>{}, graphRelationInfo, success, forward<ArgsType>(args)...);
		if (success)
		{
			std::apply([&](auto&&... unpackedParams) { out = makeConstraintForGraph<T>(graphRelationInfo, unpackedParams...); }, translatedArgsTuple);
		}
		return out;
	}
};

} // namespace Vertexy<|MERGE_RESOLUTION|>--- conflicted
+++ resolved
@@ -1,824 +1,788 @@
-// Copyright Proletariat, Inc. All Rights Reserved.
-
-#pragma once
-
-#include <EASTL/hash_map.h>
-#include <random> // no EASTL implementation available
-
-#include "ConstraintSolverStats.h"
-
-#include "ConstraintTypes.h"
-#include "SignedClause.h"
-#include "constraints/ConstraintFactoryParams.h"
-#include "variable/SolverVariableDatabase.h"
-#include "variable/SolverVariableDomain.h"
-#include "decision/CoarseLRBHeuristic.h"
-#include "decision/VSIDSHeuristic.h"
-#include "restart/LubyRestartPolicy.h"
-#include "restart/NoRestartPolicy.h"
-#include "restart/LBDRestartPolicy.h"
-#include "constraints/ConstraintOperator.h"
-#include "constraints/IBacktrackingSolverConstraint.h"
-#include "constraints/IConstraint.h"
-#include "learning/ConflictAnalyzer.h"
-#include "topology/GraphArgumentTransformer.h"
-#include "topology/TopologyVertexData.h"
-#include "variable/IVariablePropagator.h"
-
-#include <EASTL/deque.h>
-#include <EASTL/bonus/lru_cache.h>
-
-#include "topology/GraphRelations.h"
-
-namespace Vertexy
-{
-class IRestartPolicy;
-
-class ProgramInstance;
-class RuleDatabase;
-
-enum class EConstraintSolverResult : uint8_t
-{
-	// We have not yet started solving anything.
-	Uninitialized,
-	// We have not yet finished solving for all variables in the system.
-	Unsolved,
-	// We have arrived at a full solution for the system, with all variables having a value.
-	Solved,
-	// We have fully searched the search tree without finding a solution, i.e. no solution exists.
-	Unsatisfiable
-};
-
-struct SolvedVariableRecord
-{
-	wstring name;
-	int value {};
-};
-
-/** For hashing learned constraints */
-struct ConstraintHashFuncs
-{
-	/**
-	 * @return True if the keys match.
-	 */
-	bool operator()(const ClauseConstraint* consA, const ClauseConstraint* consB) const
-	{
-		if (consA->getNumLiterals() != consB->getNumLiterals())
-		{
-			return false;
-		}
-
-		for (int i = 0; i < consA->getNumLiterals(); ++i)
-		{
-			auto& lit = consA->getLiteral(i);
-
-			bool bFound = false;
-			for (int j = 0; j < consB->getNumLiterals(); ++j)
-			{
-				if (consB->getLiteral(j) == lit)
-				{
-					bFound = true;
-					break;
-				}
-			}
-			if (!bFound)
-			{
-				return false;
-			}
-		}
-
-		return true;
-	}
-
-	/** Calculates a hash index for a key. */
-	uint32_t operator()(const ClauseConstraint* cons) const
-	{
-		eastl::hash<VarID> varHasher;
-		eastl::hash<ValueSet> valHasher;
-
-		uint32_t hash = 0;
-		for (int i = 0; i < cons->getNumLiterals(); ++i)
-		{
-			hash += varHasher(cons->getLiteral(i).variable);
-			hash += valHasher(cons->getLiteral(i).values);
-		}
-		return hash;
-	}
-};
-
-/** Constraint solver implementation */
-class ConstraintSolver : public IVariableDomainProvider
-{
-	friend class SolverVariableDatabase;
-	friend class ConstraintFactoryParams;
-	friend class ConflictAnalyzer;
-	friend class UnfoundedSetAnalyzer;
-	friend class SolverDecisionLog;
-
-	using BaseHeuristicType = CoarseLRBHeuristic;
-	using RestartPolicyType = LubyRestartPolicy;
-
-	static ConstraintSolver* s_currentSolver; // for debugging
-
-	public:
-	using RandomStreamType = std::mt19937;
-
-	// Constructor: if RandomSeed is 0, a random value will be chosen as the seed.
-	ConstraintSolver(const wstring& name = TEXT("[unnamed]"), int randomSeed = 0, const shared_ptr<ISolverDecisionHeuristic>& baseHeuristic = nullptr);
-<<<<<<< HEAD
-	virtual ~ConstraintSolver() override;
-=======
-	virtual ~ConstraintSolver();
->>>>>>> 59ef6efa
-
-	//
-	// Solving API
-	//
-
-	const wstring& getName() const { return m_name; }
-
-	void setOutputLog(const shared_ptr<SolverDecisionLog>& log)
-	{
-		m_outputLog = log;
-	}
-
-	const shared_ptr<SolverDecisionLog>& getOutputLog()
-	{
-		return m_outputLog;
-	}
-
-	const ConstraintSolverStats& getStats() const { return m_stats; }
-	void dumpStats(bool verbose = false);
-
-	// Adds a strategy to the top of the solver's strategy stack. Must be done before solving starts.
-	// Strategies allow external code to drive the choice and order of what variables/values to decide on.
-	// They can defer to later strategies (or the solver's heuristic), allowing the creation of multi-stage
-	// solution pipelines.
-	void addDecisionHeuristic(const shared_ptr<ISolverDecisionHeuristic>& strategy);
-
-	// (Re)solve the problem. This is the same as calling StartSolving and calling Step until result != Unsolved.
-	EConstraintSolverResult solve();
-
-	// (Re)start solving the solution. This could be immediately find a solution (or absence of a solution) due to
-	// initial propagation of constraints.
-	// Note that all constraints/variables should be created and registered at this point.
-	EConstraintSolverResult startSolving();
-
-	// Step forward the solver once. Precondition: StartSolving should have been called already.
-	EConstraintSolverResult step();
-
-	// Returns the current decision level of the solver. Each time the solver picks a candidate value, it increments the level.
-	// If a contradiction occurs, it will decrement the level, backtracking up the search tree until the conflict is resolved.
-	int getCurrentDecisionLevel() const { return m_decisionLevels.size(); }
-
-	// Whether we've finished our initial pass of constraining each variable to the set of allowable values
-	// that fit all constraints. After this point, the tree walk is performed.
-	bool hasFinishedInitialArcConsistency() const { return m_initialArcConsistencyEstablished; }
-
-	// Returns the current status (last return value of Step)
-	EConstraintSolverResult getCurrentStatus() const { return m_currentStatus; }
-
-	template<typename T>
-	void addProgram(tuple<unique_ptr<ProgramInstance>, T>&& instance)
-	{
-		return addProgram(move(get<UProgramInstance>(instance)));
-	}
-	void addProgram(unique_ptr<ProgramInstance>&& instance);
-
-	// Returns whether or not the given variable is solved.
-	bool isSolved(VarID varID) const;
-
-	// Returns the solved value for a single variable. Will assert if variable is not solved.
-	// Note this returns the TRANSLATED value, not the internal (offset) value
-	int getSolvedValue(VarID varID) const;
-
-	// Returns the solution. Will assert if current state isn't Solved.
-	hash_map<VarID, SolvedVariableRecord> getSolution() const;
-
-	void debugSaveSolution(const wchar_t* filename) const;
-	void debugAttemptSolution(const wchar_t* filename);
-
-	// The random seed this solver was initialized with. Running with the same seed should reproduce the
-	// same solution every time.
-	int getSeed() const { return m_initialSeed; }
-
-	// The random number generator. Strategies can use this to ensure deterministic results.
-	RandomStreamType& getRandom() { return m_random; }
-
-	// Returns a random float in 0-1 range, inclusive.
-	template <typename T=float>
-	T randomFloat()
-	{
-		uint32_t range = m_random.max() - m_random.min();
-		T r = T((m_random() - m_random.min()) / T(range));
-		vxy_sanity(r >= 0.0);
-		vxy_sanity(r <= 1.0);
-		return r;
-	}
-
-	// Returns a random float in the given range, inclusive.
-	template <typename T>
-	T randomRangeFloat(T minVal, T maxVal)
-	{
-		return randomFloat<T>() * (maxVal - minVal) + minVal;
-	}
-
-	// Returns a random int in the given range, inclusive.
-	int32_t randomRange(int32_t minVal, int32_t maxVal)
-	{
-		int outRange = maxVal - minVal;
-		if (outRange == 0)
-		{
-			return minVal;
-		}
-		return int(randomFloat<float>() * outRange + minVal);
-	}
-
-	// Get the decision making heuristic
-	const vector<shared_ptr<ISolverDecisionHeuristic>>& getDecisionHeuristics() { return m_heuristicStack; }
-
-	// Maps FVarID to the decision level that was variable was chosen on, or 0.
-	const vector<uint32_t>& getVariableToDecisionLevelMap() const { return m_variableToDecisionLevel; }
-
-	// Gets the level the variable was chosen for decision, or 0 if not yet chosen.
-	SolverDecisionLevel getDecisionLevelForVariable(VarID varID) const
-	{
-		vxy_assert(varID.isValid());
-		return m_variableToDecisionLevel[varID.raw()];
-	}
-
-	// Gets the decision level where this timestamp occured.
-	SolverDecisionLevel getDecisionLevelForTimestamp(SolverTimestamp time) const;
-
-	// Whether we're in a new descent. This is true after we've restarted, until we hit a conflict.
-	bool isInNewDescent() const { return m_newDescentAfterRestart; }
-
-	//
-	// Variable API
-	//
-
-	// Make a variable with a specified set of potential values. The domain of the variable is implicit based on the
-	// potential values passed in.
-	VarID makeVariable(const wstring& varName, const vector<int>& potentialValues);
-
-	// Make a variable with an explicit domain, and optional set of potential values within that domain.
-	// If the potential values are not specified, then the variable's potential values will initially be the entire domain.
-	VarID makeVariable(const wstring& varName, const SolverVariableDomain& domain, const vector<int>& potentialValues = {});
-
-	// Utility function to make a boolean variable
-	VarID makeBoolean(const wstring& varName, const vector<int>& potentialValues = {})
-	{
-		return makeVariable(varName, SolverVariableDomain(0,1), potentialValues);
-	}
-
-	// returns a literal for a boolean variable that is always true
-	const Literal& getTrue() const { return m_trueLiteral; }
-	// returns a literal for a boolean variable that is always false
-	const Literal& getFalse() const { return m_falseLiteral; }
-
-	// Create a graph of variables for the associated topology
-	// Returned reference can be upcast to shared_ptr<ITopologyInstance<FVarID>>
-	shared_ptr<TTopologyVertexData<VarID>> makeVariableGraph(const wstring& dataName, const shared_ptr<ITopology>& topology, const SolverVariableDomain& variableDomain, const wstring& namePrefix)
-	{
-		auto output = make_shared<TTopologyVertexData<VarID>>(topology, VarID::INVALID, dataName);
-		fillVariableGraph(output, variableDomain, namePrefix);
-		return output;
-	}
-
-	// Fill in an already-instantiated graph with variables
-	void fillVariableGraph(const shared_ptr<TTopologyVertexData<VarID>>& data, const SolverVariableDomain& variableDomain, const wstring& namePrefix)
-	{
-		shared_ptr<ITopology> graph = data->getSource();
-		for (int i = 0; i < graph->getNumVertices(); ++i)
-		{
-			wstring varName = namePrefix + graph->vertexIndexToString(i);
-			VarID varID = makeVariable(varName, variableDomain);
-			data->set(i, varID);
-
-			m_variableToGraphs[varID.raw()].push_back(m_graphs.size());
-		}
-
-		if (!contains(m_graphs.begin(), m_graphs.end(), data->getSource()))
-		{
-			m_graphs.push_back(data->getSource());
-		}
-	}
-
-	// Initialize a variable's potential values. Can only be called before solving.
-	void setInitialValues(VarID varID, const vector<int>& potentialValues);
-
-	// Get the database used to store current variable state and the assignment trail
-	SolverVariableDatabase* getVariableDB() { return &m_variableDB; }
-	const SolverVariableDatabase* getVariableDB() const { return &m_variableDB; }
-
-	// Get the TRANSLATED (not internal) potential values of a given variable.
-	vector<int> getPotentialValues(VarID varID) const;
-
-	// Get the name for a given variable
-	const wstring& getVariableName(VarID varID) const;
-
-	// Get the external (TRANSLATED) domain for the variable
-	virtual const SolverVariableDomain& getDomain(VarID varID) const override
-	{
-		vxy_assert(varID.isValid());
-		return m_variableDomains[varID.raw()];
-	}
-
-	// Add a watcher for when a variable changes. The Sink will be called whenever the variable changes (determined by WatchType).
-	// Note that watchers are NOT triggered during backtracking: only when a decision is made or propagated.
-	WatcherHandle addVariableWatch(VarID varID, EVariableWatchType watchType, IVariableWatchSink* sink);
-	// Add a watcher for when a variable becomes no longer any of the input values.
-	// Note this is can be less efficient than AddVariableWatch, but is useful if you only want to watch a small
-	// subset of values.
-	WatcherHandle addVariableValueWatch(VarID varID, const ValueSet& watchValues, IVariableWatchSink* sink);
-	/** Disable a given watch, marking it to be reenabled if we backtrack to this point. */
-	void disableWatcherUntilBacktrack(WatcherHandle handle, VarID variable, IVariableWatchSink* sink);
-	// Remove a watch, given the handle of the watcher
-	void removeVariableWatch(VarID varID, WatcherHandle handle, IVariableWatchSink* sink);
-
-	//
-	// Constraint API
-	//
-
-	// Helper functions for creating constraints
-	class ClauseConstraint* clause(const vector<SignedClause>& clauses);
-	class ClauseConstraint* nogood(const vector<SignedClause>& clauses);
-	class IffConstraint* iff(const SignedClause& head, const vector<SignedClause>& body);
-	class AllDifferentConstraint* allDifferent(const vector<VarID>& variables, bool useWeakPropagation = false);
-	class TableConstraint* table(const shared_ptr<struct TableConstraintData>& data, const vector<VarID>& variables);
-	class OffsetConstraint* offset(VarID sum, VarID term, int delta);
-	class InequalityConstraint* inequality(VarID leftHandSide, EConstraintOperator op, VarID rightHandSide);
-	class CardinalityConstraint* cardinality(const vector<VarID>& variables, const hash_map<int, tuple<int, int>>& cardinalitiesForValues);
-	class SumConstraint* sum(const VarID sum, const vector<VarID>& vars);
-	class DisjunctionConstraint* disjunction(IConstraint* consA, IConstraint* consB);
-
-	//
-	// Create a constraint across an entire graph. All vertices in the graph will share the same constraints.
-	//
-	// To refer to vertices at relative locations within the graph, use FTopologyLink instead of FVarID, or FSignedGraphClause instead of FSignedClause.
-	// You can also refer to a variable outside the graph, by passing FVarID/FSignedClause as normal.
-	//
-	// Example 1: Making an inequality where all vertices in graph should be greater than the vertex "below" them:
-	//		Solver.MakeGraphConstraint<FInequalityConstraint>(MyGraph,
-	//			FTopologyLink::Self,
-	//			EConstraintOperator::GreaterThan,
-	//			FTopologyLink(FGridTopology::Directions::Down, 1)
-	//		);
-	//
-	// Example 2: Making an inequality where all vertices in the graph should be greater than another variable's value:
-	//		FVarID OtherVar = Solver.MakeVariable(TEXT("OtherVar"), Domain);
-	//		Solver.MakeGraphConstraint<FInequalityConstraint>(MyGraph,
-	//			FTopologyLink::Self,
-	//			EConstraintOperator::GreaterThan,
-	//			OtherVar
-	//		);
-	//
-	template <typename ConstraintType, typename... ArgsType>
-	GraphConstraintID makeGraphConstraint(const shared_ptr<ITopology>& graph, ArgsType&&... args)
-	{
-		return makeGraphConstraintWithFilter<ConstraintType>(graph, nullptr, args...);
-	}
-
-	template <typename ConstraintType, typename Topo, typename... ArgsType>
-	GraphConstraintID makeGraphConstraint(const shared_ptr<Topo>& graph, ArgsType&&... args)
-	{
-		return makeGraphConstraint<ConstraintType>(ITopology::adapt(graph), forward<ArgsType>(args)...);
-	}
-	
-	template<typename ConstraintType, typename... ArgsType>
-	GraphConstraintID makeGraphConstraintWithFilter(const shared_ptr<ITopology>& graph, const IGraphRelationPtr<bool>& filter, ArgsType&&... args)
-	{
-		bool anyMade = false;
-
-		auto graphConstraintData = make_shared<TTopologyVertexData<IConstraint*>>(graph, nullptr);
-
-		for (int vertex = 0; vertex < graph->getNumVertices(); ++vertex)
-		{
-			if (filter != nullptr)
-			{
-				bool isValid;
-				if (!filter->getRelation(vertex, isValid) || !isValid)
-				{
-					continue;
-				}
-			}
-			
-			IConstraint* cons = maybeInstanceGraphConstraint<ConstraintType>(graph, filter, vertex, forward<ArgsType>(args)...);
-			if (cons != nullptr)
-			{
-				anyMade = true;
-				graphConstraintData->set(vertex, cons);
-			}
-		}
-
-		if (!anyMade)
-		{
-			return GraphConstraintID::INVALID;
-		}
-
-		m_graphConstraints.push_back(graphConstraintData);
-		return GraphConstraintID(m_graphConstraints.size());
-	}
-<<<<<<< HEAD
-
-=======
-	
->>>>>>> 59ef6efa
-	// Generic method for constructing a constraint.
-	// Usage: Solver.MakeConstraint<FMyConstraintType>(ConstructorParam1, ConstructorParam2, ...);
-	template <typename T, typename... ArgsType>
-	T* makeConstraint(ArgsType&&... args)
-	{
-		return static_cast<T*>(registerConstraint(T::Factory::construct(ConstraintFactoryParams(*this), forward<ArgsType>(args)...)));
-	}
-
-	// Access the database for creating ASP-style rules
-	RuleDatabase& getRuleDB();
-
-	// Return all the variables that a given constraint refers to
-	const vector<VarID>& getVariablesForConstraint(const IConstraint* constraint) const
-	{
-		return m_constraintArcs[constraint->getID()];
-	}
-
-	// Called by constraints to mark themselves for propagation in the constraint propagation queue.
-	// This allows constraints to defer their propagation until after all variable propagation has finished,
-	// which can be more efficient if the constraint involves a large number of variables.
-	void queueConstraintPropagation(const IConstraint* constraint);
-
-	// Used by constraint factories
-	inline int getNextConstraintID() const { return m_constraints.size(); }
-
-protected:
-	struct QueuedVariablePropagation
-	{
-		QueuedVariablePropagation(IConstraint* inConstraint, VarID inVariable, SolverTimestamp inTimestamp)
-			: constraint(inConstraint)
-			, variable(inVariable)
-			, timestamp(inTimestamp)
-		{
-		}
-
-		IConstraint* constraint;
-		VarID variable;
-		SolverTimestamp timestamp;
-	};
-
-	bool finalizeRules();
-
-	bool simplify();
-
-	// Unify all variable domains so that they start at the same base value
-	vector<VarID> unifyVariableDomains(const vector<VarID>& vars, int* outNewMinDomain = nullptr);
-
-	// Return a variable representing V in a different (broader) domain. Creates one if it doesn't already exist.
-	VarID getOrCreateOffsetVariable(VarID varID, int minDomain, int maxDomain);
-
-	// Called whenever a potential value is removed from a variable. Triggers propagation of this to any
-	// constraints that involve this variable.
-	void notifyVariableModification(VarID variable, IConstraint* constraint);
-
-	IConstraint* registerConstraint(IConstraint* constraint);
-
-	bool propagate();
-	bool propagateVariables();
-
-	bool emptyVariableQueue();
-	bool emptyConstraintQueue();
-
-	void backtrackUntilDecision(SolverDecisionLevel decisionLevel, bool isRestart = false);
-
-	ClauseConstraint* learn(const vector<Literal>& learnedClause, const ConstraintGraphRelationInfo* relationInfo);
-	bool promoteConstraintToGraph(ClauseConstraint& constraint, int& startVertex);
-	bool createLiteralsForGraphPromotion(const ClauseConstraint& promotingCons, int destVertex, ConstraintGraphRelationInfo& outRelInfo, vector<Literal>& outLits) const;
-
-	void markConstraintActivity(ClauseConstraint& constraint, bool recomputeLBD = true);
-	void purgeConstraints();
-
-	wstring clauseConstraintToString(const ClauseConstraint& constraint) const;
-	wstring literalArrayToString(const vector<Literal>& clauses) const;
-	wstring literalToString(const Literal& lit) const;
-	wstring valueSetToString(VarID varID, const ValueSet& vals) const;
-
-	/** Called before we start our next solve decision */
-	void startNextDecision();
-
-	/** Ask the strategies for the next variable/value we should try next */
-	bool getNextDecisionLiteral(VarID& variable, ValueSet& value);
-
-	void findDuplicateClauses();
-	void sanityCheckGraphClauses();
-	void sanityCheckValid();
-
-	// Given a timestamp, return the reason the variable was changed at that timestamp.
-	// Asserts if the timestamp represents a decision point.
-	vector<Literal> getExplanationForModification(SolverTimestamp modificationTime) const;
-	void sanityCheckExplanation(SolverTimestamp modificationTime, const vector<Literal>& explanation) const;
-
-	inline SolverTimestamp getTimestampForCurrentDecisionLevel() const
-	{
-		return m_decisionLevels.back().modificationIndex;
-	}
-
-	inline SolverTimestamp getTimestampForDecisionLevel(SolverDecisionLevel level) const
-	{
-		return m_decisionLevels[level - 1].modificationIndex;
-	}
-
-	inline bool isVariableInGraph(VarID varID, int graphID) const
-	{
-		vxy_assert(varID.isValid());
-		vxy_assert(graphID >= 0);
-		vxy_assert(graphID < m_graphs.size());
-
-		const vector<uint32_t>& varGraphs = m_variableToGraphs[varID.raw()];
-		return contains(varGraphs.begin(), varGraphs.end(), graphID);
-	}
-
-	// Current status - updated every time Step() is called
-	EConstraintSolverResult m_currentStatus = EConstraintSolverResult::Uninitialized;
-	// storage for all variables and backtracking data
-	SolverVariableDatabase m_variableDB;
-
-	// All constraints that have been learned through conflict analysis that may be purged
-	vector<ClauseConstraint*> m_temporaryLearnedConstraints;
-	// Learned constraints that will never be purged
-	vector<ClauseConstraint*> m_permanentLearnedConstraints;
-	// Hashset of constraints - used to prevent duplicates during graph promotion
-	hash_set<ClauseConstraint*, ConstraintHashFuncs> m_learnedConstraintSet;
-	// Queue of constraints ready to be propagated across graphs, mapped to the next vertex index to be processed.
-	hash_map<ClauseConstraint*, int> m_constraintsToPromoteToGraph;
-
-	// State for a given variable+value decision on the search stack
-	struct DecisionRecord
-	{
-		// The timestamp prior to this decision being made
-		SolverTimestamp modificationIndex;
-		// The choice variable
-		VarID variable;
-	};
-
-	// The decision stack.
-	vector<DecisionRecord> m_decisionLevels;
-
-	// Describes a watch that needs to be restored if/when we backtrack before a decision level
-	struct DisabledWatchMarker
-	{
-		SolverDecisionLevel level;
-		VarID var;
-		WatcherHandle handle;
-		IVariableWatchSink* sink;
-	};
-
-	vector<DisabledWatchMarker> m_disabledWatchMarkers;
-
-	// bit for whether a given variable is currently in propagation queue
-	ValueSet m_variableQueuedSet;
-
-	// For a given variable + domain, the created offset variable representing Var in that domain
-	hash_map<tuple<VarID, int, int>, VarID> m_offsetVariableMap;
-	// Map from an offset variable to the source variable and offset from that source
-	hash_map<VarID, VarID> m_offsetVariableToSource;
-
-	// All constraints in the system
-	vector<unique_ptr<IConstraint>> m_constraints;
-	// Whether the constraint at given index is a child constraint (i.e. wrapped by an outer constraint)
-	// Child constraints rely on their parents to initialize.
-	vector<bool> m_constraintIsChild;
-	// Constraints that need to be notified when we backtrack
-	vector<IBacktrackingSolverConstraint*> m_backtrackingConstraints;
-
-	// For each constraint (indexed by Constraint->ID), the list of variables involved in the constraint.
-	vector<vector<VarID>> m_constraintArcs;
-	// domains for variables, for translation
-	vector<SolverVariableDomain> m_variableDomains;
-	// For each variable, the decision level where it was chosen (or 0 if not yet chosen)
-	vector<uint32_t> m_variableToDecisionLevel;
-	// Graphs that have been registered with the solver
-	vector<shared_ptr<ITopology>> m_graphs;
-	// Constraints created by graphs
-	vector<shared_ptr<TTopologyVertexData<IConstraint*>>> m_graphConstraints;
-	// For each variable, indices of graphs that the variable is associated with
-	vector<vector<uint32_t>> m_variableToGraphs;
-
-	// The watcher for each variable
-	vector<unique_ptr<IVariablePropagator>> m_variablePropagators;
-
-	// Decision heuristic stack
-	vector<shared_ptr<ISolverDecisionHeuristic>> m_heuristicStack;
-	bool m_heuristicsInitialized = false;
-
-	// Policy for determining when we restart
-	RestartPolicyType m_restartPolicy;
-	// Whether we are in a new descent after restarting. Cleared as soon as we hit a conflict.
-	bool m_newDescentAfterRestart = false;
-
-	// How often we should log decisions
-	int m_decisionLogFrequency;
-
-	// Incrementer for constraint activity
-	float m_constraintConflictIncr = 1.0;
-	// How many user-supplied constraints were provided
-	size_t m_numUserConstraints = 0;
-
-	// Queue of variable changes that need to be propagated to other constraints
-	vector<QueuedVariablePropagation> m_variablePropagationQueue;
-	// Prioritized constraint propagation queue. Maps to constraint ID.
-	deque<int> m_constraintPropagationQueue;
-	// Tracks whether a constraint is currently queued, by constraint ID
-	ValueSet m_constraintQueuedSet;
-
-	// Most recent watch sink that was triggered.
-	// Reset to null on backtrack.
-	IVariableWatchSink* m_lastTriggeredSink = nullptr;
-	// Timestamp before we triggered the most recent sink
-	SolverTimestamp m_lastTriggeredTs{};
-	// whether all constraints have set up initial arc-consistency
-	bool m_initialArcConsistencyEstablished = false;
-
-	// Random number generator
-	int m_initialSeed;
-	RandomStreamType m_random;
-
-	vector<unique_ptr<ProgramInstance>> m_programInsts;
-	unique_ptr<RuleDatabase> m_ruleDB;
-
-	ConflictAnalyzer m_analyzer;
-
-	unique_ptr<class UnfoundedSetAnalyzer> m_unfoundedSetAnalyzer;
-
-	mutable ConstraintSolverStats m_stats;
-	shared_ptr<SolverDecisionLog> m_outputLog;
-	wstring m_name;
-
-	Literal m_trueLiteral;
-	Literal m_falseLiteral;
-
-	/////////////////////////////
-	//
-	// Handling automatic translation of graph arguments into concrete variables.
-	// This allows AddGraphConstraint to take a e.g. shared_ptr<IGraphRelation> argument describing the relative offset
-	// of a variable in a topology, and create constraints for each vertex in the topology by resolving the
-	// the relation into a concrete VarID per vertex.
-	//
-
-	template <typename T, typename... ArgsType>
-	T* makeConstraintForGraph(const ConstraintGraphRelationInfo& relationInfo, ArgsType&&... args)
-	{
-		auto cons = T::Factory::construct(ConstraintFactoryParams(*this, relationInfo), forward<ArgsType>(args)...);
-		return cons != nullptr ? static_cast<T*>(registerConstraint(cons)) : nullptr;
-	}
-
-	// Record the graph relation for a variable/literal.
-	template <typename T, typename R>
-	void addRelation(ConstraintGraphRelationInfo& relationInfo, const TransformedGraphArgument<T, R>& arg)
-	{
-		vxy_assert(arg.relation == nullptr);
-	}
-
-	void addRelation(ConstraintGraphRelationInfo& relationInfo, const TransformedGraphArgument<VarID, VarID>& arg);
-	void addRelation(ConstraintGraphRelationInfo& relationInfo, const TransformedGraphArgument<SignedClause, VarID>& arg);
-	void addRelation(ConstraintGraphRelationInfo& relationInfo, const TransformedGraphArgument<SignedClause, SignedClause>& arg);
-	void addRelation(ConstraintGraphRelationInfo& relationInfo, const TransformedGraphArgument<Literal, Literal>& arg);
-
-	// translate an argument
-	template<typename T>
-	auto translateGraphConsArgument(const T& arg, ConstraintGraphRelationInfo& relationInfo, bool& success)
-	{
-		auto translatedArg = GraphArgumentTransformer::transformGraphArgument(relationInfo.getSourceGraphVertex(), arg);
-		if (translatedArg.isValid)
-		{
-			addRelation(relationInfo, translatedArg);
-		}
-		else
-		{
-			success = false;
-		}
-		return translatedArg.value;
-	}
-
-	auto translateGraphConsArgument(const GraphConstraintID& id, ConstraintGraphRelationInfo& relationInfo, bool& success)
-	{
-		IConstraint* cons = nullptr;
-		if (id == GraphConstraintID::INVALID)
-		{
-			success = false;
-			return cons;
-		}
-
-		auto& graphCons = m_graphConstraints[id.raw()-1];
-		cons = graphCons->get(relationInfo.getSourceGraphVertex());
-
-		if (cons == nullptr)
-		{
-			success = false;
-		}
-		return cons;
-	}
-
-	// specialization for arrays
-	template <typename T>
-	auto translateGraphConsArgument(const vector<T>& argArray, ConstraintGraphRelationInfo& relationInfo, bool& success)
-	{
-		using ElementType = decltype(translateGraphConsArgument(argArray[0], relationInfo, success));
-		vector<ElementType> translatedArray;
-		translatedArray.reserve(argArray.size());
-		for (auto& arg : argArray)
-		{
-			auto translatedArg = translateGraphConsArgument(arg, relationInfo, success);
-			if (success)
-			{
-				translatedArray.push_back(move(translatedArg));
-			}
-		}
-
-		return translatedArray;
-	}
-
-	// GraphCulledVector specialization removes elements of the array that do not resolve.
-	// NOTE: If any elements of the array do not resolve, the constraint will not participate in graph-based learning!
-	template<typename T>
-	auto translateGraphConsArgument(const GraphCulledVector<T>& argArray, ConstraintGraphRelationInfo& relationInfo, bool& success)
-	{
-		using ElementType = decltype(translateGraphConsArgument(argArray.getInternal()[0].first, relationInfo, success));
-		vector<ElementType> translatedArray;
-		translatedArray.reserve(argArray.getInternal().size());
-		for (auto& argEntry : argArray)
-		{
-			bool innerSuccess = true;
-			auto translatedArg = translateGraphConsArgument(argEntry.first, relationInfo, innerSuccess);
-			if (innerSuccess)
-			{
-				translatedArray.push_back(translatedArg);
-			}
-			else
-			{
-				relationInfo.invalidate();
-				if (argEntry.second)
-				{
-					success = false;
-				}
-			}
-		}
-		return translatedArray;
-	}
-
-	// GraphCulledVector specialization removes elements of the array that do not resolve.
-	// NOTE: If any elements of the array do not resolve, the constraint will not participate in graph-based learning!
-	template<typename T>
-	auto translateGraphConsArgument(const GraphCulledVector<T>& argArray, ConstraintGraphRelationInfo& relationInfo, bool& success)
-	{
-		using ElementType = decltype(translateGraphConsArgument(argArray.getInternal()[0].first, relationInfo, success));
-		vector<ElementType> translatedArray;
-		translatedArray.reserve(argArray.getInternal().size());
-		for (auto& argEntry : argArray)
-		{
-			bool innerSuccess = true;
-			auto translatedArg = translateGraphConsArgument(argEntry.first, relationInfo, innerSuccess);
-			if (innerSuccess)
-			{
-				translatedArray.push_back(translatedArg);
-			}
-			else
-			{
-				relationInfo.invalidate();
-				if (argEntry.second)
-				{
-					success = false;
-				}
-			}
-		}
-		return translatedArray;
-	}
-
-	// Concatenate arguments passed into a tuple<>, so that the constructor can be invoked via apply().
-	template <typename... TranslatedParams>
-	auto concatGraphConsArgs(const std::tuple<TranslatedParams...>& params, ConstraintGraphRelationInfo&, bool&) { return params; }
-
-	template <typename TranslatedParams, typename NextArg, typename... RemArgs>
-	auto concatGraphConsArgs(const TranslatedParams& params, ConstraintGraphRelationInfo& relationInfo, bool& success, const NextArg& arg, RemArgs&&... remArgs)
-	{
-		return concatGraphConsArgs(
-			std::tuple_cat(std::move(params), std::make_tuple(std::move(translateGraphConsArgument(arg, relationInfo, success)))),
-			relationInfo, success, std::forward<RemArgs>(remArgs)...
-		);
-	}
-
-	template <typename T, typename... ArgsType>
-	IConstraint* maybeInstanceGraphConstraint(const shared_ptr<ITopology>& graph, const IGraphRelationPtr<bool>& filter, uint32_t vertexIndex, ArgsType&&... args)
-	{
-		ConstraintGraphRelationInfo graphRelationInfo(graph, vertexIndex, filter);
-
-		IConstraint* out = nullptr;
-
-		bool success = true;
-		auto translatedArgsTuple = concatGraphConsArgs(std::tuple<>{}, graphRelationInfo, success, forward<ArgsType>(args)...);
-		if (success)
-		{
-			std::apply([&](auto&&... unpackedParams) { out = makeConstraintForGraph<T>(graphRelationInfo, unpackedParams...); }, translatedArgsTuple);
-		}
-		return out;
-	}
-};
-
+// Copyright Proletariat, Inc. All Rights Reserved.
+
+#pragma once
+
+#include <EASTL/hash_map.h>
+#include <random> // no EASTL implementation available
+
+#include "ConstraintSolverStats.h"
+
+#include "ConstraintTypes.h"
+#include "SignedClause.h"
+#include "constraints/ConstraintFactoryParams.h"
+#include "variable/SolverVariableDatabase.h"
+#include "variable/SolverVariableDomain.h"
+#include "decision/CoarseLRBHeuristic.h"
+#include "decision/VSIDSHeuristic.h"
+#include "restart/LubyRestartPolicy.h"
+#include "restart/NoRestartPolicy.h"
+#include "restart/LBDRestartPolicy.h"
+#include "constraints/ConstraintOperator.h"
+#include "constraints/IBacktrackingSolverConstraint.h"
+#include "constraints/IConstraint.h"
+#include "learning/ConflictAnalyzer.h"
+#include "topology/GraphArgumentTransformer.h"
+#include "topology/TopologyVertexData.h"
+#include "variable/IVariablePropagator.h"
+
+#include <EASTL/deque.h>
+#include <EASTL/bonus/lru_cache.h>
+
+#include "topology/GraphRelations.h"
+
+namespace Vertexy
+{
+class IRestartPolicy;
+
+class ProgramInstance;
+class RuleDatabase;
+
+enum class EConstraintSolverResult : uint8_t
+{
+	// We have not yet started solving anything.
+	Uninitialized,
+	// We have not yet finished solving for all variables in the system.
+	Unsolved,
+	// We have arrived at a full solution for the system, with all variables having a value.
+	Solved,
+	// We have fully searched the search tree without finding a solution, i.e. no solution exists.
+	Unsatisfiable
+};
+
+struct SolvedVariableRecord
+{
+	wstring name;
+	int value {};
+};
+
+/** For hashing learned constraints */
+struct ConstraintHashFuncs
+{
+	/**
+	 * @return True if the keys match.
+	 */
+	bool operator()(const ClauseConstraint* consA, const ClauseConstraint* consB) const
+	{
+		if (consA->getNumLiterals() != consB->getNumLiterals())
+		{
+			return false;
+		}
+
+		for (int i = 0; i < consA->getNumLiterals(); ++i)
+		{
+			auto& lit = consA->getLiteral(i);
+
+			bool bFound = false;
+			for (int j = 0; j < consB->getNumLiterals(); ++j)
+			{
+				if (consB->getLiteral(j) == lit)
+				{
+					bFound = true;
+					break;
+				}
+			}
+			if (!bFound)
+			{
+				return false;
+			}
+		}
+
+		return true;
+	}
+
+	/** Calculates a hash index for a key. */
+	uint32_t operator()(const ClauseConstraint* cons) const
+	{
+		eastl::hash<VarID> varHasher;
+		eastl::hash<ValueSet> valHasher;
+
+		uint32_t hash = 0;
+		for (int i = 0; i < cons->getNumLiterals(); ++i)
+		{
+			hash += varHasher(cons->getLiteral(i).variable);
+			hash += valHasher(cons->getLiteral(i).values);
+		}
+		return hash;
+	}
+};
+
+/** Constraint solver implementation */
+class ConstraintSolver : public IVariableDomainProvider
+{
+	friend class SolverVariableDatabase;
+	friend class ConstraintFactoryParams;
+	friend class ConflictAnalyzer;
+	friend class UnfoundedSetAnalyzer;
+	friend class SolverDecisionLog;
+
+	using BaseHeuristicType = CoarseLRBHeuristic;
+	using RestartPolicyType = LubyRestartPolicy;
+
+	static ConstraintSolver* s_currentSolver; // for debugging
+
+	public:
+	using RandomStreamType = std::mt19937;
+
+	// Constructor: if RandomSeed is 0, a random value will be chosen as the seed.
+	explicit ConstraintSolver(const wstring& name = TEXT("[unnamed]"), int randomSeed = 0, const shared_ptr<ISolverDecisionHeuristic>& baseHeuristic = nullptr);
+	virtual ~ConstraintSolver() override;
+
+	//
+	// Solving API
+	//
+
+	const wstring& getName() const { return m_name; }
+
+	void setOutputLog(const shared_ptr<SolverDecisionLog>& log)
+	{
+		m_outputLog = log;
+	}
+
+	const shared_ptr<SolverDecisionLog>& getOutputLog()
+	{
+		return m_outputLog;
+	}
+
+	const ConstraintSolverStats& getStats() const { return m_stats; }
+	void dumpStats(bool verbose = false);
+
+	// Adds a strategy to the top of the solver's strategy stack. Must be done before solving starts.
+	// Strategies allow external code to drive the choice and order of what variables/values to decide on.
+	// They can defer to later strategies (or the solver's heuristic), allowing the creation of multi-stage
+	// solution pipelines.
+	void addDecisionHeuristic(const shared_ptr<ISolverDecisionHeuristic>& strategy);
+
+	// (Re)solve the problem. This is the same as calling StartSolving and calling Step until result != Unsolved.
+	EConstraintSolverResult solve();
+
+	// (Re)start solving the solution. This could be immediately find a solution (or absence of a solution) due to
+	// initial propagation of constraints.
+	// Note that all constraints/variables should be created and registered at this point.
+	EConstraintSolverResult startSolving();
+
+	// Step forward the solver once. Precondition: StartSolving should have been called already.
+	EConstraintSolverResult step();
+
+	// Returns the current decision level of the solver. Each time the solver picks a candidate value, it increments the level.
+	// If a contradiction occurs, it will decrement the level, backtracking up the search tree until the conflict is resolved.
+	int getCurrentDecisionLevel() const { return m_decisionLevels.size(); }
+
+	// Whether we've finished our initial pass of constraining each variable to the set of allowable values
+	// that fit all constraints. After this point, the tree walk is performed.
+	bool hasFinishedInitialArcConsistency() const { return m_initialArcConsistencyEstablished; }
+
+	// Returns the current status (last return value of Step)
+	EConstraintSolverResult getCurrentStatus() const { return m_currentStatus; }
+
+	template<typename T>
+	void addProgram(tuple<unique_ptr<ProgramInstance>, T>&& instance)
+	{
+		return addProgram(move(get<UProgramInstance>(instance)));
+	}
+	void addProgram(unique_ptr<ProgramInstance>&& instance);
+
+	// Returns whether or not the given variable is solved.
+	bool isSolved(VarID varID) const;
+
+	// Returns the solved value for a single variable. Will assert if variable is not solved.
+	// Note this returns the TRANSLATED value, not the internal (offset) value
+	int getSolvedValue(VarID varID) const;
+
+	// Returns the solution. Will assert if current state isn't Solved.
+	hash_map<VarID, SolvedVariableRecord> getSolution() const;
+
+	void debugSaveSolution(const wchar_t* filename) const;
+	void debugAttemptSolution(const wchar_t* filename);
+
+	// The random seed this solver was initialized with. Running with the same seed should reproduce the
+	// same solution every time.
+	int getSeed() const { return m_initialSeed; }
+
+	// The random number generator. Strategies can use this to ensure deterministic results.
+	RandomStreamType& getRandom() { return m_random; }
+
+	// Returns a random float in 0-1 range, inclusive.
+	template <typename T=float>
+	T randomFloat()
+	{
+		uint32_t range = m_random.max() - m_random.min();
+		T r = T((m_random() - m_random.min()) / T(range));
+		vxy_sanity(r >= 0.0);
+		vxy_sanity(r <= 1.0);
+		return r;
+	}
+
+	// Returns a random float in the given range, inclusive.
+	template <typename T>
+	T randomRangeFloat(T minVal, T maxVal)
+	{
+		return randomFloat<T>() * (maxVal - minVal) + minVal;
+	}
+
+	// Returns a random int in the given range, inclusive.
+	int32_t randomRange(int32_t minVal, int32_t maxVal)
+	{
+		int outRange = maxVal - minVal;
+		if (outRange == 0)
+		{
+			return minVal;
+		}
+		return int(randomFloat<float>() * outRange + minVal);
+	}
+
+	// Get the decision making heuristic
+	const vector<shared_ptr<ISolverDecisionHeuristic>>& getDecisionHeuristics() { return m_heuristicStack; }
+
+	// Maps FVarID to the decision level that was variable was chosen on, or 0.
+	const vector<uint32_t>& getVariableToDecisionLevelMap() const { return m_variableToDecisionLevel; }
+
+	// Gets the level the variable was chosen for decision, or 0 if not yet chosen.
+	SolverDecisionLevel getDecisionLevelForVariable(VarID varID) const
+	{
+		vxy_assert(varID.isValid());
+		return m_variableToDecisionLevel[varID.raw()];
+	}
+
+	// Gets the decision level where this timestamp occured.
+	SolverDecisionLevel getDecisionLevelForTimestamp(SolverTimestamp time) const;
+
+	// Whether we're in a new descent. This is true after we've restarted, until we hit a conflict.
+	bool isInNewDescent() const { return m_newDescentAfterRestart; }
+
+	//
+	// Variable API
+	//
+
+	// Make a variable with a specified set of potential values. The domain of the variable is implicit based on the
+	// potential values passed in.
+	VarID makeVariable(const wstring& varName, const vector<int>& potentialValues);
+
+	// Make a variable with an explicit domain, and optional set of potential values within that domain.
+	// If the potential values are not specified, then the variable's potential values will initially be the entire domain.
+	VarID makeVariable(const wstring& varName, const SolverVariableDomain& domain, const vector<int>& potentialValues = {});
+
+	// Utility function to make a boolean variable
+	VarID makeBoolean(const wstring& varName, const vector<int>& potentialValues = {})
+	{
+		return makeVariable(varName, SolverVariableDomain(0,1), potentialValues);
+	}
+
+	// returns a literal for a boolean variable that is always true
+	const Literal& getTrue() const { return m_trueLiteral; }
+	// returns a literal for a boolean variable that is always false
+	const Literal& getFalse() const { return m_falseLiteral; }
+
+	// Create a graph of variables for the associated topology
+	// Returned reference can be upcast to shared_ptr<ITopologyInstance<FVarID>>
+	shared_ptr<TTopologyVertexData<VarID>> makeVariableGraph(const wstring& dataName, const shared_ptr<ITopology>& topology, const SolverVariableDomain& variableDomain, const wstring& namePrefix)
+	{
+		auto output = make_shared<TTopologyVertexData<VarID>>(topology, VarID::INVALID, dataName);
+		fillVariableGraph(output, variableDomain, namePrefix);
+		return output;
+	}
+
+	// Fill in an already-instantiated graph with variables
+	void fillVariableGraph(const shared_ptr<TTopologyVertexData<VarID>>& data, const SolverVariableDomain& variableDomain, const wstring& namePrefix)
+	{
+		shared_ptr<ITopology> graph = data->getSource();
+		for (int i = 0; i < graph->getNumVertices(); ++i)
+		{
+			wstring varName = namePrefix + graph->vertexIndexToString(i);
+			VarID varID = makeVariable(varName, variableDomain);
+			data->set(i, varID);
+
+			m_variableToGraphs[varID.raw()].push_back(m_graphs.size());
+		}
+
+		if (!contains(m_graphs.begin(), m_graphs.end(), data->getSource()))
+		{
+			m_graphs.push_back(data->getSource());
+		}
+	}
+
+	// Initialize a variable's potential values. Can only be called before solving.
+	void setInitialValues(VarID varID, const vector<int>& potentialValues);
+
+	// Get the database used to store current variable state and the assignment trail
+	SolverVariableDatabase* getVariableDB() { return &m_variableDB; }
+	const SolverVariableDatabase* getVariableDB() const { return &m_variableDB; }
+
+	// Get the TRANSLATED (not internal) potential values of a given variable.
+	vector<int> getPotentialValues(VarID varID) const;
+
+	// Get the name for a given variable
+	const wstring& getVariableName(VarID varID) const;
+
+	// Get the external (TRANSLATED) domain for the variable
+	virtual const SolverVariableDomain& getDomain(VarID varID) const override
+	{
+		vxy_assert(varID.isValid());
+		return m_variableDomains[varID.raw()];
+	}
+
+	// Add a watcher for when a variable changes. The Sink will be called whenever the variable changes (determined by WatchType).
+	// Note that watchers are NOT triggered during backtracking: only when a decision is made or propagated.
+	WatcherHandle addVariableWatch(VarID varID, EVariableWatchType watchType, IVariableWatchSink* sink);
+	// Add a watcher for when a variable becomes no longer any of the input values.
+	// Note this is can be less efficient than AddVariableWatch, but is useful if you only want to watch a small
+	// subset of values.
+	WatcherHandle addVariableValueWatch(VarID varID, const ValueSet& watchValues, IVariableWatchSink* sink);
+	/** Disable a given watch, marking it to be reenabled if we backtrack to this point. */
+	void disableWatcherUntilBacktrack(WatcherHandle handle, VarID variable, IVariableWatchSink* sink);
+	// Remove a watch, given the handle of the watcher
+	void removeVariableWatch(VarID varID, WatcherHandle handle, IVariableWatchSink* sink);
+
+	//
+	// Constraint API
+	//
+
+	// Helper functions for creating constraints
+	class ClauseConstraint* clause(const vector<SignedClause>& clauses);
+	class ClauseConstraint* nogood(const vector<SignedClause>& clauses);
+	class IffConstraint* iff(const SignedClause& head, const vector<SignedClause>& body);
+	class AllDifferentConstraint* allDifferent(const vector<VarID>& variables, bool useWeakPropagation = false);
+	class TableConstraint* table(const shared_ptr<struct TableConstraintData>& data, const vector<VarID>& variables);
+	class OffsetConstraint* offset(VarID sum, VarID term, int delta);
+	class InequalityConstraint* inequality(VarID leftHandSide, EConstraintOperator op, VarID rightHandSide);
+	class CardinalityConstraint* cardinality(const vector<VarID>& variables, const hash_map<int, tuple<int, int>>& cardinalitiesForValues);
+	class SumConstraint* sum(const VarID sum, const vector<VarID>& vars);
+	class DisjunctionConstraint* disjunction(IConstraint* consA, IConstraint* consB);
+
+	//
+	// Create a constraint across an entire graph. All vertices in the graph will share the same constraints.
+	//
+	// To refer to vertices at relative locations within the graph, use FTopologyLink instead of FVarID, or FSignedGraphClause instead of FSignedClause.
+	// You can also refer to a variable outside the graph, by passing FVarID/FSignedClause as normal.
+	//
+	// Example 1: Making an inequality where all vertices in graph should be greater than the vertex "below" them:
+	//		Solver.MakeGraphConstraint<FInequalityConstraint>(MyGraph,
+	//			FTopologyLink::Self,
+	//			EConstraintOperator::GreaterThan,
+	//			FTopologyLink(FGridTopology::Directions::Down, 1)
+	//		);
+	//
+	// Example 2: Making an inequality where all vertices in the graph should be greater than another variable's value:
+	//		FVarID OtherVar = Solver.MakeVariable(TEXT("OtherVar"), Domain);
+	//		Solver.MakeGraphConstraint<FInequalityConstraint>(MyGraph,
+	//			FTopologyLink::Self,
+	//			EConstraintOperator::GreaterThan,
+	//			OtherVar
+	//		);
+	//
+	template <typename ConstraintType, typename... ArgsType>
+	GraphConstraintID makeGraphConstraint(const shared_ptr<ITopology>& graph, ArgsType&&... args)
+	{
+		return makeGraphConstraintWithFilter<ConstraintType>(graph, nullptr, args...);
+	}
+
+	template <typename ConstraintType, typename Topo, typename... ArgsType>
+	GraphConstraintID makeGraphConstraint(const shared_ptr<Topo>& graph, ArgsType&&... args)
+	{
+		return makeGraphConstraint<ConstraintType>(ITopology::adapt(graph), forward<ArgsType>(args)...);
+	}
+	
+	template<typename ConstraintType, typename... ArgsType>
+	GraphConstraintID makeGraphConstraintWithFilter(const shared_ptr<ITopology>& graph, const IGraphRelationPtr<bool>& filter, ArgsType&&... args)
+	{
+		bool anyMade = false;
+
+		auto graphConstraintData = make_shared<TTopologyVertexData<IConstraint*>>(graph, nullptr);
+
+		for (int vertex = 0; vertex < graph->getNumVertices(); ++vertex)
+		{
+			if (filter != nullptr)
+			{
+				bool isValid;
+				if (!filter->getRelation(vertex, isValid) || !isValid)
+				{
+					continue;
+				}
+			}
+			
+			IConstraint* cons = maybeInstanceGraphConstraint<ConstraintType>(graph, filter, vertex, forward<ArgsType>(args)...);
+			if (cons != nullptr)
+			{
+				anyMade = true;
+				graphConstraintData->set(vertex, cons);
+			}
+		}
+
+		if (!anyMade)
+		{
+			return GraphConstraintID::INVALID;
+		}
+
+		m_graphConstraints.push_back(graphConstraintData);
+		return GraphConstraintID(m_graphConstraints.size());
+	}
+	
+	// Generic method for constructing a constraint.
+	// Usage: Solver.MakeConstraint<FMyConstraintType>(ConstructorParam1, ConstructorParam2, ...);
+	template <typename T, typename... ArgsType>
+	T* makeConstraint(ArgsType&&... args)
+	{
+		return static_cast<T*>(registerConstraint(T::Factory::construct(ConstraintFactoryParams(*this), forward<ArgsType>(args)...)));
+	}
+
+	// Access the database for creating ASP-style rules
+	RuleDatabase& getRuleDB();
+
+	// Return all the variables that a given constraint refers to
+	const vector<VarID>& getVariablesForConstraint(const IConstraint* constraint) const
+	{
+		return m_constraintArcs[constraint->getID()];
+	}
+
+	// Called by constraints to mark themselves for propagation in the constraint propagation queue.
+	// This allows constraints to defer their propagation until after all variable propagation has finished,
+	// which can be more efficient if the constraint involves a large number of variables.
+	void queueConstraintPropagation(const IConstraint* constraint);
+
+	// Used by constraint factories
+	inline int getNextConstraintID() const { return m_constraints.size(); }
+
+protected:
+	struct QueuedVariablePropagation
+	{
+		QueuedVariablePropagation(IConstraint* inConstraint, VarID inVariable, SolverTimestamp inTimestamp)
+			: constraint(inConstraint)
+			, variable(inVariable)
+			, timestamp(inTimestamp)
+		{
+		}
+
+		IConstraint* constraint;
+		VarID variable;
+		SolverTimestamp timestamp;
+	};
+
+	bool finalizeRules();
+
+	bool simplify();
+
+	// Unify all variable domains so that they start at the same base value
+	vector<VarID> unifyVariableDomains(const vector<VarID>& vars, int* outNewMinDomain = nullptr);
+
+	// Return a variable representing V in a different (broader) domain. Creates one if it doesn't already exist.
+	VarID getOrCreateOffsetVariable(VarID varID, int minDomain, int maxDomain);
+
+	// Called whenever a potential value is removed from a variable. Triggers propagation of this to any
+	// constraints that involve this variable.
+	void notifyVariableModification(VarID variable, IConstraint* constraint);
+
+	IConstraint* registerConstraint(IConstraint* constraint);
+
+	bool propagate();
+	bool propagateVariables();
+
+	bool emptyVariableQueue();
+	bool emptyConstraintQueue();
+
+	void backtrackUntilDecision(SolverDecisionLevel decisionLevel, bool isRestart = false);
+
+	ClauseConstraint* learn(const vector<Literal>& learnedClause, const ConstraintGraphRelationInfo* relationInfo);
+	bool promoteConstraintToGraph(ClauseConstraint& constraint, int& startVertex);
+	bool createLiteralsForGraphPromotion(const ClauseConstraint& promotingCons, int destVertex, ConstraintGraphRelationInfo& outRelInfo, vector<Literal>& outLits) const;
+
+	void markConstraintActivity(ClauseConstraint& constraint, bool recomputeLBD = true);
+	void purgeConstraints();
+
+	wstring clauseConstraintToString(const ClauseConstraint& constraint) const;
+	wstring literalArrayToString(const vector<Literal>& clauses) const;
+	wstring literalToString(const Literal& lit) const;
+	wstring valueSetToString(VarID varID, const ValueSet& vals) const;
+
+	/** Called before we start our next solve decision */
+	void startNextDecision();
+
+	/** Ask the strategies for the next variable/value we should try next */
+	bool getNextDecisionLiteral(VarID& variable, ValueSet& value);
+
+	void findDuplicateClauses();
+	void sanityCheckGraphClauses();
+	void sanityCheckValid();
+
+	// Given a timestamp, return the reason the variable was changed at that timestamp.
+	// Asserts if the timestamp represents a decision point.
+	vector<Literal> getExplanationForModification(SolverTimestamp modificationTime) const;
+	void sanityCheckExplanation(SolverTimestamp modificationTime, const vector<Literal>& explanation) const;
+
+	inline SolverTimestamp getTimestampForCurrentDecisionLevel() const
+	{
+		return m_decisionLevels.back().modificationIndex;
+	}
+
+	inline SolverTimestamp getTimestampForDecisionLevel(SolverDecisionLevel level) const
+	{
+		return m_decisionLevels[level - 1].modificationIndex;
+	}
+
+	inline bool isVariableInGraph(VarID varID, int graphID) const
+	{
+		vxy_assert(varID.isValid());
+		vxy_assert(graphID >= 0);
+		vxy_assert(graphID < m_graphs.size());
+
+		const vector<uint32_t>& varGraphs = m_variableToGraphs[varID.raw()];
+		return contains(varGraphs.begin(), varGraphs.end(), graphID);
+	}
+
+	// Current status - updated every time Step() is called
+	EConstraintSolverResult m_currentStatus = EConstraintSolverResult::Uninitialized;
+	// storage for all variables and backtracking data
+	SolverVariableDatabase m_variableDB;
+
+	// All constraints that have been learned through conflict analysis that may be purged
+	vector<ClauseConstraint*> m_temporaryLearnedConstraints;
+	// Learned constraints that will never be purged
+	vector<ClauseConstraint*> m_permanentLearnedConstraints;
+	// Hashset of constraints - used to prevent duplicates during graph promotion
+	hash_set<ClauseConstraint*, ConstraintHashFuncs> m_learnedConstraintSet;
+	// Queue of constraints ready to be propagated across graphs, mapped to the next vertex index to be processed.
+	hash_map<ClauseConstraint*, int> m_constraintsToPromoteToGraph;
+
+	// State for a given variable+value decision on the search stack
+	struct DecisionRecord
+	{
+		// The timestamp prior to this decision being made
+		SolverTimestamp modificationIndex;
+		// The choice variable
+		VarID variable;
+	};
+
+	// The decision stack.
+	vector<DecisionRecord> m_decisionLevels;
+
+	// Describes a watch that needs to be restored if/when we backtrack before a decision level
+	struct DisabledWatchMarker
+	{
+		SolverDecisionLevel level;
+		VarID var;
+		WatcherHandle handle;
+		IVariableWatchSink* sink;
+	};
+
+	vector<DisabledWatchMarker> m_disabledWatchMarkers;
+
+	// bit for whether a given variable is currently in propagation queue
+	ValueSet m_variableQueuedSet;
+
+	// For a given variable + domain, the created offset variable representing Var in that domain
+	hash_map<tuple<VarID, int, int>, VarID> m_offsetVariableMap;
+	// Map from an offset variable to the source variable and offset from that source
+	hash_map<VarID, VarID> m_offsetVariableToSource;
+
+	// All constraints in the system
+	vector<unique_ptr<IConstraint>> m_constraints;
+	// Whether the constraint at given index is a child constraint (i.e. wrapped by an outer constraint)
+	// Child constraints rely on their parents to initialize.
+	vector<bool> m_constraintIsChild;
+	// Constraints that need to be notified when we backtrack
+	vector<IBacktrackingSolverConstraint*> m_backtrackingConstraints;
+
+	// For each constraint (indexed by Constraint->ID), the list of variables involved in the constraint.
+	vector<vector<VarID>> m_constraintArcs;
+	// domains for variables, for translation
+	vector<SolverVariableDomain> m_variableDomains;
+	// For each variable, the decision level where it was chosen (or 0 if not yet chosen)
+	vector<uint32_t> m_variableToDecisionLevel;
+	// Graphs that have been registered with the solver
+	vector<shared_ptr<ITopology>> m_graphs;
+	// Constraints created by graphs
+	vector<shared_ptr<TTopologyVertexData<IConstraint*>>> m_graphConstraints;
+	// For each variable, indices of graphs that the variable is associated with
+	vector<vector<uint32_t>> m_variableToGraphs;
+
+	// The watcher for each variable
+	vector<unique_ptr<IVariablePropagator>> m_variablePropagators;
+
+	// Decision heuristic stack
+	vector<shared_ptr<ISolverDecisionHeuristic>> m_heuristicStack;
+	bool m_heuristicsInitialized = false;
+
+	// Policy for determining when we restart
+	RestartPolicyType m_restartPolicy;
+	// Whether we are in a new descent after restarting. Cleared as soon as we hit a conflict.
+	bool m_newDescentAfterRestart = false;
+
+	// How often we should log decisions
+	int m_decisionLogFrequency;
+
+	// Incrementer for constraint activity
+	float m_constraintConflictIncr = 1.0;
+	// How many user-supplied constraints were provided
+	size_t m_numUserConstraints = 0;
+
+	// Queue of variable changes that need to be propagated to other constraints
+	vector<QueuedVariablePropagation> m_variablePropagationQueue;
+	// Prioritized constraint propagation queue. Maps to constraint ID.
+	deque<int> m_constraintPropagationQueue;
+	// Tracks whether a constraint is currently queued, by constraint ID
+	ValueSet m_constraintQueuedSet;
+
+	// Most recent watch sink that was triggered.
+	// Reset to null on backtrack.
+	IVariableWatchSink* m_lastTriggeredSink = nullptr;
+	// Timestamp before we triggered the most recent sink
+	SolverTimestamp m_lastTriggeredTs{};
+	// whether all constraints have set up initial arc-consistency
+	bool m_initialArcConsistencyEstablished = false;
+
+	// Random number generator
+	int m_initialSeed;
+	RandomStreamType m_random;
+
+	vector<unique_ptr<ProgramInstance>> m_programInsts;
+	unique_ptr<RuleDatabase> m_ruleDB;
+
+	ConflictAnalyzer m_analyzer;
+
+	unique_ptr<class UnfoundedSetAnalyzer> m_unfoundedSetAnalyzer;
+
+	mutable ConstraintSolverStats m_stats;
+	shared_ptr<SolverDecisionLog> m_outputLog;
+	wstring m_name;
+
+	Literal m_trueLiteral;
+	Literal m_falseLiteral;
+
+	/////////////////////////////
+	//
+	// Handling automatic translation of graph arguments into concrete variables.
+	// This allows AddGraphConstraint to take a e.g. shared_ptr<IGraphRelation> argument describing the relative offset
+	// of a variable in a topology, and create constraints for each vertex in the topology by resolving the
+	// the relation into a concrete VarID per vertex.
+	//
+
+	template <typename T, typename... ArgsType>
+	T* makeConstraintForGraph(const ConstraintGraphRelationInfo& relationInfo, ArgsType&&... args)
+	{
+		auto cons = T::Factory::construct(ConstraintFactoryParams(*this, relationInfo), forward<ArgsType>(args)...);
+		return cons != nullptr ? static_cast<T*>(registerConstraint(cons)) : nullptr;
+	}
+
+	// Record the graph relation for a variable/literal.
+	template <typename T, typename R>
+	void addRelation(ConstraintGraphRelationInfo& relationInfo, const TransformedGraphArgument<T, R>& arg)
+	{
+		vxy_assert(arg.relation == nullptr);
+	}
+
+	void addRelation(ConstraintGraphRelationInfo& relationInfo, const TransformedGraphArgument<VarID, VarID>& arg);
+	void addRelation(ConstraintGraphRelationInfo& relationInfo, const TransformedGraphArgument<SignedClause, VarID>& arg);
+	void addRelation(ConstraintGraphRelationInfo& relationInfo, const TransformedGraphArgument<SignedClause, SignedClause>& arg);
+	void addRelation(ConstraintGraphRelationInfo& relationInfo, const TransformedGraphArgument<Literal, Literal>& arg);
+
+	// translate an argument
+	template<typename T>
+	auto translateGraphConsArgument(const T& arg, ConstraintGraphRelationInfo& relationInfo, bool& success)
+	{
+		auto translatedArg = GraphArgumentTransformer::transformGraphArgument(relationInfo.getSourceGraphVertex(), arg);
+		if (translatedArg.isValid)
+		{
+			addRelation(relationInfo, translatedArg);
+		}
+		else
+		{
+			success = false;
+		}
+		return translatedArg.value;
+	}
+
+	auto translateGraphConsArgument(const GraphConstraintID& id, ConstraintGraphRelationInfo& relationInfo, bool& success)
+	{
+		IConstraint* cons = nullptr;
+		if (id == GraphConstraintID::INVALID)
+		{
+			success = false;
+			return cons;
+		}
+
+		auto& graphCons = m_graphConstraints[id.raw()-1];
+		cons = graphCons->get(relationInfo.getSourceGraphVertex());
+
+		if (cons == nullptr)
+		{
+			success = false;
+		}
+		return cons;
+	}
+
+	// specialization for arrays
+	template <typename T>
+	auto translateGraphConsArgument(const vector<T>& argArray, ConstraintGraphRelationInfo& relationInfo, bool& success)
+	{
+		using ElementType = decltype(translateGraphConsArgument(argArray[0], relationInfo, success));
+		vector<ElementType> translatedArray;
+		translatedArray.reserve(argArray.size());
+		for (auto& arg : argArray)
+		{
+			auto translatedArg = translateGraphConsArgument(arg, relationInfo, success);
+			if (success)
+			{
+				translatedArray.push_back(move(translatedArg));
+			}
+		}
+
+		return translatedArray;
+	}
+
+	// GraphCulledVector specialization removes elements of the array that do not resolve.
+	// NOTE: If any elements of the array do not resolve, the constraint will not participate in graph-based learning!
+	template<typename T>
+	auto translateGraphConsArgument(const GraphCulledVector<T>& argArray, ConstraintGraphRelationInfo& relationInfo, bool& success)
+	{
+		using ElementType = decltype(translateGraphConsArgument(argArray.getInternal()[0].first, relationInfo, success));
+		vector<ElementType> translatedArray;
+		translatedArray.reserve(argArray.getInternal().size());
+		for (auto& argEntry : argArray)
+		{
+			bool innerSuccess = true;
+			auto translatedArg = translateGraphConsArgument(argEntry.first, relationInfo, innerSuccess);
+			if (innerSuccess)
+			{
+				translatedArray.push_back(translatedArg);
+			}
+			else
+			{
+				relationInfo.invalidate();
+				if (argEntry.second)
+				{
+					success = false;
+				}
+			}
+		}
+		return translatedArray;
+	}
+
+	// Concatenate arguments passed into a tuple<>, so that the constructor can be invoked via apply().
+	template <typename... TranslatedParams>
+	auto concatGraphConsArgs(const std::tuple<TranslatedParams...>& params, ConstraintGraphRelationInfo&, bool&) { return params; }
+
+	template <typename TranslatedParams, typename NextArg, typename... RemArgs>
+	auto concatGraphConsArgs(const TranslatedParams& params, ConstraintGraphRelationInfo& relationInfo, bool& success, const NextArg& arg, RemArgs&&... remArgs)
+	{
+		return concatGraphConsArgs(
+			std::tuple_cat(std::move(params), std::make_tuple(std::move(translateGraphConsArgument(arg, relationInfo, success)))),
+			relationInfo, success, std::forward<RemArgs>(remArgs)...
+		);
+	}
+
+	template <typename T, typename... ArgsType>
+	IConstraint* maybeInstanceGraphConstraint(const shared_ptr<ITopology>& graph, const IGraphRelationPtr<bool>& filter, uint32_t vertexIndex, ArgsType&&... args)
+	{
+		ConstraintGraphRelationInfo graphRelationInfo(graph, vertexIndex, filter);
+
+		IConstraint* out = nullptr;
+
+		bool success = true;
+		auto translatedArgsTuple = concatGraphConsArgs(std::tuple<>{}, graphRelationInfo, success, forward<ArgsType>(args)...);
+		if (success)
+		{
+			std::apply([&](auto&&... unpackedParams) { out = makeConstraintForGraph<T>(graphRelationInfo, unpackedParams...); }, translatedArgsTuple);
+		}
+		return out;
+	}
+};
+
 } // namespace Vertexy